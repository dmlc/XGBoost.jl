--- conflicted
+++ resolved
@@ -74,7 +74,6 @@
 
 type Booster
     handle::Ptr{Void}
-<<<<<<< HEAD
     predict::Function
     function Booster(dmats::Array{DMatrix, 1}, len::Int64)
         handle = XGBoosterCreate([itm.handle for itm in dmats], len::Int64)
@@ -90,14 +89,6 @@
         end
         this.predict = predict_
         return this
-=======
-    function Booster(dmats::Array{DMatrix, 1})
-        handle = XGBoosterCreate([itm.handle for itm in dmats], size(dmats)[1])
-        new(handle)
-        sp = new(handle)
-        finalizer(sp, JLFree)
-        sp
->>>>>>> c375392b
     end
     function Booster(fname::ASCIIString)
         handle = XGBoosterCreate(Ptr{Void}[], 0)
