name = "XGBoost"
uuid = "009559a3-9522-5dbb-924b-0b6ed2b22bb9"
version = "2.0.0"

[deps]
AbstractTrees = "1520ce14-60c1-5f80-bbc7-55ef81b5835c"
CEnum = "fa961155-64e5-5f13-b03f-caf6b980ea82"
JSON3 = "0f8b85d8-7281-11e9-16c2-39a750bddbf1"
LinearAlgebra = "37e2e46d-f89d-539d-b4ee-838fcccc9c8e"
OrderedCollections = "bac558e1-5e72-5ebc-8fee-abe8a469f55d"
SparseArrays = "2f01184e-e22b-5df5-ae63-d93ebab69eaf"
Statistics = "10745b16-79ce-11e8-11f9-7d13ad32a3b2"
Tables = "bd369af6-aec1-5ad0-b16a-f7cc5008161c"
Term = "22787eb5-b846-44ae-b979-8e399b8463ab"
Test = "8dfed614-e22c-5e08-85e1-65c5234f0b40"
XGBoost_jll = "a5c6f535-4255-5ca2-a466-0e519f119c46"

[compat]
<<<<<<< HEAD
Tables = "1"
=======
Term = "1"
OrderedCollections = "1"
>>>>>>> ad7ba597
XGBoost_jll = "1.5.2"
julia = "1.6"

[extras]
Random = "9a3f8284-a2c9-5f02-9a11-845980a1fd5c"
Test = "8dfed614-e22c-5e08-85e1-65c5234f0b40"

[targets]
test = ["Random", "Test"]<|MERGE_RESOLUTION|>--- conflicted
+++ resolved
@@ -16,12 +16,9 @@
 XGBoost_jll = "a5c6f535-4255-5ca2-a466-0e519f119c46"
 
 [compat]
-<<<<<<< HEAD
 Tables = "1"
-=======
 Term = "1"
 OrderedCollections = "1"
->>>>>>> ad7ba597
 XGBoost_jll = "1.5.2"
 julia = "1.6"
 
